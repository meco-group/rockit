--- conflicted
+++ resolved
@@ -1,12 +1,8 @@
 *.pyc
 .*
-<<<<<<< HEAD
 !.gitignore
 !.gitlab-ci.yml
 public/
-=======
-!.gitlab-ci.yml
 
 # Install files
-*.egg-info/
->>>>>>> ecc49e3a
+*.egg-info/