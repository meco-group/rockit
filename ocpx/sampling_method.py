from casadi import integrator, Function, MX, hcat

class SamplingMethod:
  def __init__(self,N=50,M=1,intg='rk'):
    self.N = N
    self.M = M
    self.intg = intg

  def discrete_system(self,stage):
    f = stage._ode()

<<<<<<< HEAD
    # intermediate integrator states should result in a (nstates x M)
    xk = []
    # Coefficient matrix from RK4 to reconstruct 4th order polynomial (k1,k2,k3,k4)
    # nstates x (4 * M)
    poly_coeffs = []

=======
    t0 = MX.sym('t0')
>>>>>>> 25e5ac1d
    T = MX.sym('T')
    DT = T/self.N/self.M

    # Size of integrator interval
    X0 = f.mx_in("x")            # Initial state
    U = f.mx_in("u")             # Control

    X = [X0]
    intg = getattr(self, "intg_"+self.intg)(f,X0,DT,U)
    for j in range(self.M):
      intg_res = intg(x0=X[-1],u=U)
      X.append(intg_res["xf"])
      poly_coeffs.append(intg_res["poly_coeff"])

<<<<<<< HEAD
    return Function('F', [X0, U, T], [X[-1], hcat(X), hcat(poly_coeffs)],
                    ['x0','u', 'T'], ['xf', 'Xi', 'poly_coeff'])
=======
    return Function('F', [X0, U, T, t0], [X[-1], hcat(X), hcat(self.poly_coeff)],
                    ['x0', 'u', 'T', 't0'], ['xf', 'Xi', 'poly_coeff'])
>>>>>>> 25e5ac1d



  def intg_rk(self,f,X,DT,U):
    # A single Runge-Kutta 4 step
    k1 = f(X, U)
    k2 = f(X + DT/2 * k1, U)
    k3 = f(X + DT/2 * k2, U)
    k4 = f(X + DT * k3, U)
    poly_coeff = hcat([X, k1,k2,k3,k4])
    return Function('F', [X, U], [X + DT/6*(k1 +2*k2 +2*k3 +k4),poly_coeff], ['x0','u'], ['xf','poly_coeff'])

  def intg_cvodes(self,f,X,DT,U):
    # A single CVODES step
    data, opts = self.prepare_sundials(f,X,DT,U)
    I = integrator('intg_cvodes', 'cvodes', data, opts)

    return Function('F', [X, U], [I.call({'x0': X, 'p': U})['xf'],MX()], ['x0','u'],['xf','poly_coeff'])

  def intg_idas(self,f,X,DT,U):
    # A single IDAS step
    data, opts = self.prepare_sundials(f,X,DT,U)
    I = integrator('intg_idas', 'idas', data, opts)

    return Function('F', [X, U], [I.call({'x0': X, 'p': U})['xf'],MX()], ['x0','u'],['xf','poly_coeff'])

  def prepare_sundials(self,f,X,DT,U):
    # Preparing arguments of Sundials integrators
    opts = {} # TODO - additional options
    opts['tf'] = 1
    data = {'x': X, 'p': U, 'ode': DT*f(X,U)}
    # data = {'x': X, 't',t, 'p': U, 'ode': substitute(DT*f(X,U),t,t*DT)}

    return (data, opts)<|MERGE_RESOLUTION|>--- conflicted
+++ resolved
@@ -9,18 +9,15 @@
   def discrete_system(self,stage):
     f = stage._ode()
 
-<<<<<<< HEAD
     # intermediate integrator states should result in a (nstates x M)
     xk = []
     # Coefficient matrix from RK4 to reconstruct 4th order polynomial (k1,k2,k3,k4)
     # nstates x (4 * M)
     poly_coeffs = []
 
-=======
     t0 = MX.sym('t0')
->>>>>>> 25e5ac1d
     T = MX.sym('T')
-    DT = T/self.N/self.M
+    DT = T/self.M
 
     # Size of integrator interval
     X0 = f.mx_in("x")            # Initial state
@@ -33,13 +30,8 @@
       X.append(intg_res["xf"])
       poly_coeffs.append(intg_res["poly_coeff"])
 
-<<<<<<< HEAD
-    return Function('F', [X0, U, T], [X[-1], hcat(X), hcat(poly_coeffs)],
-                    ['x0','u', 'T'], ['xf', 'Xi', 'poly_coeff'])
-=======
-    return Function('F', [X0, U, T, t0], [X[-1], hcat(X), hcat(self.poly_coeff)],
-                    ['x0', 'u', 'T', 't0'], ['xf', 'Xi', 'poly_coeff'])
->>>>>>> 25e5ac1d
+    return Function('F', [X0, U, T, t0], [X[-1], hcat(X), hcat(poly_coeffs)],
+                    ['x0','u', 'T', 't0'], ['xf', 'Xi', 'poly_coeff'])
 
 
 
