--- conflicted
+++ resolved
@@ -48,12 +48,7 @@
         f1 = 2/DT*(k2-k1)/2
         f2 = 4/DT**2*(k3-k2)/6
         f3 = 4*(k4-2*k3+k1)/DT**3/24
-<<<<<<< HEAD
-
-=======
->>>>>>> c386fbec
         poly_coeff = hcat([X, f0, f1, f2, f3])
-
         return Function('F', [X, U, DT, P], [X + DT / 6 * (k1 + 2 * k2 + 2 * k3 + k4), poly_coeff], ['x0', 'u', 'DT', 'p'], ['xf', 'poly_coeff'])
 
     def intg_cvodes(self, f, X, U, P):
