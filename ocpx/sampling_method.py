--- conflicted
+++ resolved
@@ -15,43 +15,15 @@
         xk = []
         # Coefficient matrix from RK4 to reconstruct 4th order polynomial (k1,k2,k3,k4)
         # nstates x (4 * M)
-<<<<<<< HEAD
-        poly_coeff = []
-=======
         poly_coeffs = []
 
         t0 = MX.sym('t0')
         T = MX.sym('T')
         DT = T / self.M
->>>>>>> ecc49e3a
 
         # Size of integrator interval
         X0 = f.mx_in("x")            # Initial state
         U = f.mx_in("u")             # Control
-<<<<<<< HEAD
-        X = X0
-        t0 = MX.sym("t0")
-        tf = MX.sym("tf")
-        DT = (tf-t0)/self.M
-        for j in range(self.M):
-            x_0 = X
-
-            k1 = f(X, U)
-            k2 = f(X + DT/2 * k1, U)
-            k3 = f(X + DT/2 * k2, U)
-            k4 = f(X + DT * k3, U)
-            X = X+DT/6*(k1 + 2*k2 + 2*k3 + k4)
-
-            f0 = k1
-            f1 = 2/DT*(k2-k1)
-            f2 = 4/DT**2*(k3-k2)
-            f3 = 4*(k4-2*k3+k1)/DT**3
-
-            xk.append(X)
-            poly_coeff.append(hcat([x_0, f0, f1, f2, f3]))
-
-        return Function('F', [X0, U, t0, tf], [X, hcat(xk), hcat(poly_coeff)], ['x0', 'u', 't0', 'tf'], ['xf', 'xk', 'poly_coeff'])
-=======
         P = f.mx_in("p")
 
         X = [X0]
@@ -74,7 +46,13 @@
         k2 = f(X + DT / 2 * k1, U, P)
         k3 = f(X + DT / 2 * k2, U, P)
         k4 = f(X + DT * k3, U, P)
-        poly_coeff = hcat([X, k1, k2, k3, k4])
+
+        f0 = k1
+        f1 = 2/DT*(k2-k1)
+        f2 = 4/DT**2*(k3-k2)
+        f3 = 4*(k4-2*k3+k1)/DT**3
+
+        poly_coeff = hcat([X, f0, f1, f2, f3])
         return Function('F', [X, U, DT, P], [X + DT / 6 * (k1 + 2 * k2 + 2 * k3 + k4), poly_coeff], ['x0', 'u', 'DT', 'p'], ['xf', 'poly_coeff'])
 
     def intg_cvodes(self, f, X, U, P):
@@ -100,5 +78,4 @@
         data = {'x': X, 'p': vertcat(U, DT, P), 'ode': DT * f(X, U, P)}
         # data = {'x': X, 't',t, 'p': U, 'ode': substitute(DT*f(X,U),t,t*DT)}
 
-        return (data, opts)
->>>>>>> ecc49e3a
+        return (data, opts)