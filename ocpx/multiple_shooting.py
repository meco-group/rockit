--- conflicted
+++ resolved
@@ -84,7 +84,6 @@
                 opti.subject_to(stage._constr_apply(
                     c, x=self.X[k], u=self.U[k], T=self.T, p=self.get_P_at(stage, k),
 					t=self.control_grid[k]))
-<<<<<<< HEAD
         
         for c in stage._path_constraints_expr():  # for each constraint expression
                 # Add it to the optimizer, but first make x,u concrete.
@@ -92,31 +91,20 @@
           c, x=self.X[-1], u=self.U[-1], T=self.T, p=self.P,
           t=self.control_grid[-1]))
 		
-=======
-
->>>>>>> 7545bdfc
         self.xk.append(self.X[-1])
 
         for c in stage._boundary_constraints_expr():  # Append boundary conditions to the end
             opti.subject_to(stage._constr_apply(c, p=self.get_P_at(stage)))
 
     def add_objective(self, stage, opti):
-<<<<<<< HEAD
 
-        for k,v in stage._sum_control.items():
+        for rp, v in stage._sum_control.items():
             r = 0
-            for i in range(N):
+            for k in range(self.N):
                 dt = self.control_grid[k + 1] - self.control_grid[k]
-                r = r + stage._expr_apply(v,x=self.X[k],u=self.U[k])*dt
-            stage._objective = substitute(stage._objective,k,r)
-        opti.minimize(opti.f + stage._expr_apply(stage._objective, T=self.T)+r)
-=======
-        #        obj = 0
-        #        for k in range(self.N):
-        #            FF = F(x0=self.X[k], u=self.U[k], p=self.P())
-
+                r = r + stage._expr_apply(v,x=self.X[k],u=self.U[k],p=self.get_P_at(stage, k))*dt
+            stage._objective = substitute(stage._objective,rp,r)
         opti.minimize(opti.f + stage._expr_apply(stage._objective, T=self.T))
->>>>>>> 7545bdfc
 
     def set_initial(self, stage, opti):
         for var, expr in stage._initial.items():
