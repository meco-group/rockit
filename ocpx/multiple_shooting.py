from .sampling_method import SamplingMethod
from casadi import sumsqr, vertcat, linspace, substitute, MX

class MultipleShooting(SamplingMethod):
  def __init__(self,*args,**kwargs):
    SamplingMethod.__init__(self,*args,**kwargs)
    self.X = [] # List that will hold N+1 decision variables for state vector
    self.U = [] # List that will hold N decision variables for control vector
    self.T = None
    self.rk4_coeff = []
    self.P = []

  def transcribe(self,stage,opti):
    """
    Transcription is the process of going from a continous-time OCP to an NLP
    """
    self.add_variables(stage,opti)
    self.add_parameter(stage,opti)
    # Now that decision variables exist, we can bake the at_t0(...)/at_tf(...) expressions
    stage._bake(x0=self.X[0],xf=self.X[-1],
                u0=self.U[0],uf=self.U[-1])
    self.add_constraints(stage,opti)
    self.add_objective(stage,opti)
<<<<<<< HEAD
	self.set_initial(stage,opti)
=======
    self.set_parameter(stage,opti)

>>>>>>> b8ff5366

  def add_variables(self,stage,opti):
    # We are creating variables in a special order such that the resulting constraint Jacobian
    # is block-sparse
    self.X.append(opti.variable(stage.nx))
    if stage.is_free_time():
      self.T=opti.variable()
      opti.set_initial(self.T, stage._T.T_init)
    else:
      self.T = stage.T

    for k in range(self.N):
      self.U.append(opti.variable(stage.nu))
      self.X.append(opti.variable(stage.nx))
    
  def add_constraints(self,stage,opti):
    # Obtain the discretised system
    F = self.discrete_system(stage)

    # Create time grid (might be symbolic)
    self.control_grid = stage._expr_apply(linspace(MX(stage.t0),stage.tf,self.N+1),T=self.T)

    if stage.is_free_time():
      opti.subject_to(self.T>=0)

    for k in range(self.N):
      # Dynamic constraints a.k.a. gap-closing constraints
      FF = F(x0=self.X[k],u=self.U[k])
      self.rk4_coeff.append(FF["poly_coeff"])
      opti.subject_to(self.X[k+1]==FF["xf"])

      for c in stage._path_constraints_expr(): # for each constraint expression
        # Add it to the optimizer, but first make x,u concrete.
        opti.subject_to(stage._constr_apply(c,x=self.X[k],u=self.U[k],T = self.T,p=self.P))

    for c in stage._boundary_constraints_expr(): # Append boundary conditions to the end
      opti.subject_to(stage._constr_apply(c,p=self.P))
        
  def add_objective(self,stage,opti):
    opti.minimize(opti.f+stage._expr_apply(stage._objective,T=self.T))

<<<<<<< HEAD
  def set_initial(self,stage,opti):
    for var,expr in stage._initial.items():
	  for k in range(self.N):
     	opti.set_initial(stage._expr_apply(var,x=self.X[k],u=self.U[k]), substitute(expr))
      opti.set_initial(stage._expr_apply(var,x=self.X[-1],u=self.U[-1]), substitute(expr))
=======
  def add_parameter(self,stage,opti):
    for p in stage.parameters:
      self.P.append(opti.parameter(p.shape[0],p.shape[1]))

  def set_parameter(self,stage,opti):
    for i,p in enumerate(stage.parameters):   
      opti.set_value(self.P[i], stage._param_vals[p])

>>>>>>> b8ff5366
<|MERGE_RESOLUTION|>--- conflicted
+++ resolved
@@ -6,7 +6,7 @@
     SamplingMethod.__init__(self,*args,**kwargs)
     self.X = [] # List that will hold N+1 decision variables for state vector
     self.U = [] # List that will hold N decision variables for control vector
-    self.T = None
+    #self.T = None
     self.rk4_coeff = []
     self.P = []
 
@@ -21,13 +21,8 @@
                 u0=self.U[0],uf=self.U[-1])
     self.add_constraints(stage,opti)
     self.add_objective(stage,opti)
-<<<<<<< HEAD
-	self.set_initial(stage,opti)
-=======
+    self.set_initial(stage,opti)
     self.set_parameter(stage,opti)
-
->>>>>>> b8ff5366
-
   def add_variables(self,stage,opti):
     # We are creating variables in a special order such that the resulting constraint Jacobian
     # is block-sparse
@@ -68,13 +63,11 @@
   def add_objective(self,stage,opti):
     opti.minimize(opti.f+stage._expr_apply(stage._objective,T=self.T))
 
-<<<<<<< HEAD
   def set_initial(self,stage,opti):
     for var,expr in stage._initial.items():
-	  for k in range(self.N):
-     	opti.set_initial(stage._expr_apply(var,x=self.X[k],u=self.U[k]), substitute(expr))
-      opti.set_initial(stage._expr_apply(var,x=self.X[-1],u=self.U[-1]), substitute(expr))
-=======
+      for k in range(self.N):
+        opti.set_initial(stage._expr_apply(var,x=self.X[k],u=self.U[k]), stage._expr_apply(expr,t=self.control_grid[k]))
+      opti.set_initial(stage._expr_apply(var,x=self.X[-1],u=self.U[-1]), stage._expr_apply(expr,t=self.control_grid[-1]))
   def add_parameter(self,stage,opti):
     for p in stage.parameters:
       self.P.append(opti.parameter(p.shape[0],p.shape[1]))
@@ -82,5 +75,3 @@
   def set_parameter(self,stage,opti):
     for i,p in enumerate(stage.parameters):   
       opti.set_value(self.P[i], stage._param_vals[p])
-
->>>>>>> b8ff5366
