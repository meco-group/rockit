--- conflicted
+++ resolved
@@ -36,17 +36,13 @@
     def is_free_time(self):
         return isinstance(self._T, FreeTime)
 
-<<<<<<< HEAD
     def get_jacobian(self,der,state):
         return jacobian(der,state)
-        
-    def state(self, dimm=1, dimn=1):
-=======
+
     def is_free_starttime(self):
         return isinstance(self._t0, FreeTime)
 
-    def state(self, dim=1):
->>>>>>> 2152ef9a
+    def state(self, dimm=1, dimn=1):
         """
         Create a state
         """
