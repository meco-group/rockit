#
#     This file is part of rockit.
#
#     rockit -- Rapid Optimal Control Kit
#     Copyright (C) 2019 MECO, KU Leuven. All rights reserved.
#
#     Rockit is free software; you can redistribute it and/or
#     modify it under the terms of the GNU Lesser General Public
#     License as published by the Free Software Foundation; either
#     version 3 of the License, or (at your option) any later version.
#
#     Rockit is distributed in the hope that it will be useful,
#     but WITHOUT ANY WARRANTY; without even the implied warranty of
#     MERCHANTABILITY or FITNESS FOR A PARTICULAR PURPOSE.  See the GNU
#     Lesser General Public License for more details.
#
#     You should have received a copy of the GNU Lesser General Public
#     License along with CasADi; if not, write to the Free Software
#     Foundation, Inc., 51 Franklin Street, Fifth Floor, Boston, MA  02110-1301  USA
#
#

import casadi as cs
from casadi import *
from collections import defaultdict, OrderedDict

def get_ranges_dict(list_expr):
    ret = HashDict()
    offset = 0
    for e in list_expr:
        next_offset = offset+e.nnz()
        ret[e] = list(range(offset, next_offset))
        offset = next_offset
    return ret

def reinterpret_expr(expr, symbols_from, symbols_to):
    """
    .. code-block:: python
    
        x = MX.sym("x")
        y = MX.sym("y")

        z = -(x*y**2+2*x)**4<0

        print(reinterpret_expr(z,[y],[sin(y)]))
    """

    f = Function('f', symbols_from, [expr])

    # Work vector
    work = [None for i in range(f.sz_w())]

    output_val = [None]

    # Loop over the algorithm
    for k in range(f.n_instructions()):

        # Get the atomic operation
        op = f.instruction_id(k)

        o = f.instruction_output(k)
        i = f.instruction_input(k)

        if(op == OP_CONST):
            v = f.instruction_MX(k).to_DM()
            work[o[0]] = v
        else:
            if op == OP_INPUT:
                work[o[0]] = symbols_to[i[0]]
            elif op == OP_OUTPUT:
                output_val[o[0]] = work[i[0]]
            elif op == OP_ADD:
                work[o[0]] = work[i[0]] + work[i[1]]
            elif op == OP_TWICE:
                work[o[0]] = 2 * work[i[0]]
            elif op == OP_SUB:
                work[o[0]] = work[i[0]] - work[i[1]]
            elif op == OP_MUL:
                work[o[0]] = work[i[0]] * work[i[1]]
            elif op == OP_MTIMES:
                work[o[0]] = np.dot(work[i[1]], work[i[2]]) + work[i[0]]
            elif op == OP_PARAMETER:
                work[o[0]] = f.instruction_MX(k)
            elif op == OP_SQ:
                work[o[0]] = work[i[0]]**2
            elif op == OP_LE:
                work[o[0]] = work[i[0]] <= work[i[1]]
            elif op == OP_LT:
                work[o[0]] = work[i[0]] < work[i[1]]
            elif op == OP_NEG:
                work[o[0]] = -work[i[0]]
            elif op == OP_CONSTPOW:
                work[o[0]] = work[i[0]]**work[i[1]]
            else:
                print('Unknown operation: ', op)

                print('------')
                print('Evaluated ' + str(f))

    return output_val[0]


def get_meta(base=None):
    if base is not None: return base
    # Construct meta-data
    import sys
    import os
    try:
        frame = sys._getframe(2)
        meta = {"stacktrace": [{"file":os.path.abspath(frame.f_code.co_filename),"line":frame.f_lineno,"name":frame.f_code.co_name} ] }
    except:
        meta = {"stacktrace": []}
    return meta

def merge_meta(a, b):
    if b is None:
        return a
    if a is None:
        return b
    from copy import deepcopy
    res = deepcopy(a)
    res["stacktrace"] += b["stacktrace"] 
    return res

def single_stacktrace(m):
    from copy import deepcopy
    m = deepcopy(m)
    m["stacktrace"] = m["stacktrace"][0]
    return m

def reshape_number(target, value):
    value = DM(value)
    if value.is_scalar():
        value = DM.ones(target.shape)*value
    return value


def DM2numpy(dm, expr_shape, tdim=None):
    if tdim is None:
        return np.array(dm).squeeze()
    expr_prod = expr_shape[0]*expr_shape[1]

    target_shape = (tdim,)+tuple([e for e in expr_shape if e!=1])

    res = np.array(dm).reshape(expr_shape[0], tdim, expr_shape[1])
    res = np.transpose(res,[1,0,2])
    res = res.reshape(target_shape)
    return res

class HashWrap:
    def __init__(self, arg):
        assert not isinstance(arg,HashWrap)
        self.arg = arg

    def __hash__(self):
        return hash(self.arg)

    def __eq__(self, b):
        # key in dict
        b_arg = b
        if isinstance(b,HashWrap): b_arg = b.arg
        if self.arg is b_arg: return True
        r = self.arg==b_arg
        return r.is_one()

    def __str__(self):
        return self.arg.__str__()
    def __repr__(self):
        return self.arg.__repr__()

class HashDict(dict):
    def __init__(self,*args,**kwargs):
        r = dict(*args,**kwargs)
        dict.__init__(self)
        for k,v in r.items():
            self[k] = v
    def __getitem__(self, k):
        return dict.__getitem__(self, HashWrap(k))
    def __setitem__(self, k, v):
        return dict.__setitem__(self, HashWrap(k), v)
    def keys(self):
        for k in dict.keys(self):
            yield k.arg
    def items(self):
        for k,v in dict.items(self):
            yield k.arg, v
    __iter__ = keys
    def __copy__(self):
        r = HashDict()
        for k,v in self.items():
            r[k] = v
        return r

class HashList(list):
    def __init__(self,*args,**kwargs):
        r = list(*args,**kwargs)
        list.__init__(self)
        for v in r:
            self.append(v)
        self._stored = set()
    def append(self, item):
        list.append(self, item)
        self._stored.add(HashWrap(item))
    def __contains__(self, item):
        return item in self._stored
    def __copy__(self):
        r = HashList()
        for v in self:
            r.append(v)
        return r

class HashDefaultDict(defaultdict):
    def __init__(self,default_factory=None, *args,**kwargs):
        r = defaultdict(default_factory,*args,**kwargs)
        defaultdict.__init__(self)
        for k,v in r.items():
            self[k] = v
    def __getitem__(self, k):
        return defaultdict.__getitem__(self, HashWrap(k))
    def __setitem__(self, k, v):
        return defaultdict.__setitem__(self, HashWrap(k), v)
    def keys(self):
        ret = []
        for k in defaultdict.keys(self):
            ret.append(k.arg)
        return ret
    def items(self):
        for k,v in defaultdict.items(self):
            yield k.arg, v
    def __iter__(self):
        for k in defaultdict.__iter__(self):
            yield k.arg
    def __copy__(self):
        r = HashDefaultDict(self.default_factory)
        for k,v in self.items():
            r[k] = v
        return r

class HashOrderedDict(OrderedDict):
    def __init__(self,*args,**kwargs):
        r = OrderedDict(*args,**kwargs)
        OrderedDict.__init__(self)
        for k,v in r.items():
            self[k] = v
    def __getitem__(self, k):
        return OrderedDict.__getitem__(self, HashWrap(k))
    def __setitem__(self, k, v):
        return OrderedDict.__setitem__(self, HashWrap(k), v)
    def keys(self):
        ret = []
        for k in self:
            ret.append(k)
        return ret
    def items(self):
        for k in self:
            yield k, self[k]
    def __iter__(self):
        for k in OrderedDict.__iter__(self):
            yield k.arg
    def __copy__(self):
        r = HashOrderedDict()
        for k,v in self.items():
            r[k] = v
        return r


def for_all_primitives(expr, rhs, callback, msg, rhs_type=MX):
    if expr.is_symbolic():
        callback(expr, rhs)
        return
    if expr.is_valid_input():
        # Promote to correct size
        rhs = rhs_type(rhs)
        if rhs.is_scalar() and not expr.is_scalar():
            rhs = rhs*rhs_type(expr.sparsity())
        rhs = rhs[expr.sparsity()]
        rhs = vec(rhs)
        prim = expr.primitives()
        rhs = rhs.nz
        offset = 0
        for p in prim:
            callback(p, rhs_type(p.sparsity(), rhs[offset:offset+p.nnz()]))
            offset += p.nnz()
    else:
        raise Exception(msg)
<<<<<<< HEAD
=======
        
>>>>>>> ee7a2568

class Node:
  def __init__(self,val):
    self.val = val
    self.nodes = []

class AutoBrancher:
  OPEN = 0
  DONE = 1
  def __init__(self):
    self.root = Node(AutoBrancher.OPEN)
    self.trace = [self.root]

  @property
  def current(self):
    return self.trace[-1]

  def branch(self, alternatives = [True, False]):
    alternatives = list(alternatives)
    nodes = self.current.nodes
    if len(nodes)==0:
      nodes += [None]*len(alternatives)
    for i,n in enumerate(nodes):
      if n is None:
        nodes[i] = Node(AutoBrancher.OPEN)
        self.trace.append(nodes[i])
        self.this_branch.append(alternatives[i])
        return alternatives[i]
      else:
        if n.val == AutoBrancher.OPEN:
          self.trace.append(nodes[i])
          self.this_branch.append(alternatives[i])
          return alternatives[i]

  def __iter__(self):
    cnt = 0
    
    while self.root.val==AutoBrancher.OPEN:
      self.this_branch = []
      cnt+=1
      yield self
      # Indicate that current leaf is done
      self.current.val = AutoBrancher.DONE
      # Close leaves when subleaves are done
      for n in reversed(self.trace[:-1]):
        finished = True
        for e in n.nodes:
          finished = finished and e and e.val==AutoBrancher.DONE
        if finished:
          n.val = AutoBrancher.DONE
      # Reset trace
      self.trace = [self.root]
      print("Evaluated branch",self.this_branch)
    print("Evaluated",cnt,"branches")

def vvcat(arg):
    if len(arg)==0:
        return cs.MX(0,1)
    else:
        return cs.vvcat(arg)

def vcat(arg):
    if len(arg)==0:
        return cs.MX(0,1)
    else:
        return cs.vcat(arg)

def prepare_build_dir(build_dir_abs):
    import os
    import shutil
    os.makedirs(build_dir_abs,exist_ok=True)
    # Clean directory (but do not delete it,
    # since this confuses open shells in Linux (e.g. bash, Matlab)
    for filename in os.listdir(build_dir_abs):
      file_path = os.path.join(build_dir_abs, filename)
      try:
        if os.path.isfile(file_path) or os.path.islink(file_path):
          os.unlink(file_path)
        elif os.path.isdir(file_path):
          shutil.rmtree(file_path)
      except:
        pass
    <|MERGE_RESOLUTION|>--- conflicted
+++ resolved
@@ -283,10 +283,7 @@
             offset += p.nnz()
     else:
         raise Exception(msg)
-<<<<<<< HEAD
-=======
         
->>>>>>> ee7a2568
 
 class Node:
   def __init__(self,val):
